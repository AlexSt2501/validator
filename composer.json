{
    "name": "symfony/validator",
    "type": "library",
    "description": "Symfony Validator Component",
    "keywords": [],
    "homepage": "http://symfony.com",
    "license": "MIT",
    "authors": [
        {
            "name": "Fabien Potencier",
            "email": "fabien@symfony.com"
        },
        {
            "name": "Symfony Community",
            "homepage": "http://symfony.com/contributors"
        }
    ],
    "require": {
        "php": ">=5.5.9",
        "symfony/translation": "~2.8|~3.0"
    },
    "require-dev": {
        "symfony/phpunit-bridge": "~2.8|~3.0",
        "symfony/http-foundation": "~2.8|~3.0",
        "symfony/intl": "~2.8|~3.0",
        "symfony/yaml": "~2.8|~3.0",
        "symfony/config": "~2.8|~3.0",
        "symfony/property-access": "~2.8|~3.0",
        "symfony/expression-language": "~2.8|~3.0",
        "doctrine/annotations": "~1.0",
        "doctrine/cache": "~1.0",
        "egulias/email-validator": "~1.2,>=1.2.1"
    },
    "suggest": {
        "doctrine/annotations": "For using the annotation mapping. You will also need doctrine/cache.",
        "doctrine/cache": "For using the default cached annotation reader and metadata cache.",
        "symfony/http-foundation": "",
        "symfony/intl": "",
        "symfony/yaml": "",
        "symfony/config": "",
        "egulias/email-validator": "Strict (RFC compliant) email validation",
        "symfony/property-access": "For using the 2.4 Validator API",
        "symfony/expression-language": "For using the 2.4 Expression validator"
    },
    "autoload": {
        "psr-4": { "Symfony\\Component\\Validator\\": "" }
    },
    "minimum-stability": "dev",
    "extra": {
        "branch-alias": {
<<<<<<< HEAD
            "dev-master": "3.0-dev"
=======
            "dev-master": "2.8-dev"
>>>>>>> 23165f94
        }
    }
}<|MERGE_RESOLUTION|>--- conflicted
+++ resolved
@@ -48,11 +48,7 @@
     "minimum-stability": "dev",
     "extra": {
         "branch-alias": {
-<<<<<<< HEAD
             "dev-master": "3.0-dev"
-=======
-            "dev-master": "2.8-dev"
->>>>>>> 23165f94
         }
     }
 }