--- conflicted
+++ resolved
@@ -50,11 +50,9 @@
 
     protected $propertyPath;
 
-<<<<<<< HEAD
     protected $constraint;
-=======
+
     protected $defaultTimezone;
->>>>>>> 154cd125
 
     protected function setUp()
     {
