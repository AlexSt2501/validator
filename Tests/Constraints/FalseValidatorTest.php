<?php

/*
 * This file is part of the Symfony package.
 *
 * (c) Fabien Potencier <fabien@symfony.com>
 *
 * For the full copyright and license information, please view the LICENSE
 * file that was distributed with this source code.
 */

namespace Symfony\Component\Validator\Tests\Constraints;

use Symfony\Component\Validator\Constraints\False;
use Symfony\Component\Validator\Constraints\FalseValidator;
use Symfony\Component\Validator\Validation;

class FalseValidatorTest extends AbstractConstraintValidatorTest
{
    protected function getApiVersion()
    {
        return Validation::API_VERSION_2_5;
    }

    protected function createValidator()
    {
        return new FalseValidator();
    }

    public function testNullIsValid()
    {
        $this->validator->validate(null, new False());

        $this->assertNoViolation();
    }

    public function testFalseIsValid()
    {
        $this->validator->validate(false, new False());

        $this->assertNoViolation();
    }

    public function testTrueIsInvalid()
    {
        $constraint = new False(array(
            'message' => 'myMessage'
        ));

<<<<<<< HEAD
=======
        $this->context->expects($this->once())
            ->method('addViolation')
            ->with('myMessage', array('{{ value }}' => 'true'));

>>>>>>> e35fb37d
        $this->validator->validate(true, $constraint);

        $this->assertViolation('myMessage');
    }
}<|MERGE_RESOLUTION|>--- conflicted
+++ resolved
@@ -47,15 +47,10 @@
             'message' => 'myMessage'
         ));
 
-<<<<<<< HEAD
-=======
-        $this->context->expects($this->once())
-            ->method('addViolation')
-            ->with('myMessage', array('{{ value }}' => 'true'));
-
->>>>>>> e35fb37d
         $this->validator->validate(true, $constraint);
 
-        $this->assertViolation('myMessage');
+        $this->assertViolation('myMessage', array(
+            '{{ value }}' => 'true'
+        ));
     }
 }