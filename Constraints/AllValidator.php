--- conflicted
+++ resolved
@@ -39,13 +39,7 @@
         $group = $context->getGroup();
 
         foreach ($value as $key => $element) {
-<<<<<<< HEAD
-            foreach ($constraint->constraints as $constr) {
-                $context->validateValue($element, $constr, '['.$key.']', $group);
-            }
-=======
-            $this->context->validateValue($element, $constraint->constraints, '['.$key.']', $group);
->>>>>>> b2de577f
+            $context->validateValue($element, $constraint->constraints, '['.$key.']', $group);
         }
     }
 }