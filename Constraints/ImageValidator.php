--- conflicted
+++ resolved
@@ -68,17 +68,10 @@
             }
 
             if ($width < $constraint->minWidth) {
-<<<<<<< HEAD
                 $this->buildViolation($constraint->minWidthMessage)
                     ->setParameter('{{ width }}', $width)
                     ->setParameter('{{ min_width }}', $constraint->minWidth)
                     ->addViolation();
-=======
-                $this->context->addViolation($constraint->minWidthMessage, array(
-                    '{{ width }}' => $width,
-                    '{{ min_width }}' => $constraint->minWidth,
-                ));
->>>>>>> bb8d86b7
 
                 return;
             }
@@ -90,17 +83,10 @@
             }
 
             if ($width > $constraint->maxWidth) {
-<<<<<<< HEAD
                 $this->buildViolation($constraint->maxWidthMessage)
                     ->setParameter('{{ width }}', $width)
                     ->setParameter('{{ max_width }}', $constraint->maxWidth)
                     ->addViolation();
-=======
-                $this->context->addViolation($constraint->maxWidthMessage, array(
-                    '{{ width }}' => $width,
-                    '{{ max_width }}' => $constraint->maxWidth,
-                ));
->>>>>>> bb8d86b7
 
                 return;
             }
@@ -112,17 +98,10 @@
             }
 
             if ($height < $constraint->minHeight) {
-<<<<<<< HEAD
                 $this->buildViolation($constraint->minHeightMessage)
                     ->setParameter('{{ height }}', $height)
                     ->setParameter('{{ min_height }}', $constraint->minHeight)
                     ->addViolation();
-=======
-                $this->context->addViolation($constraint->minHeightMessage, array(
-                    '{{ height }}' => $height,
-                    '{{ min_height }}' => $constraint->minHeight,
-                ));
->>>>>>> bb8d86b7
 
                 return;
             }
@@ -134,7 +113,6 @@
             }
 
             if ($height > $constraint->maxHeight) {
-<<<<<<< HEAD
                 $this->buildViolation($constraint->maxHeightMessage)
                     ->setParameter('{{ height }}', $height)
                     ->setParameter('{{ max_height }}', $constraint->maxHeight)
@@ -160,12 +138,6 @@
         if (null !== $constraint->maxRatio) {
             if (!is_numeric((string) $constraint->maxRatio)) {
                 throw new ConstraintDefinitionException(sprintf('"%s" is not a valid maximum ratio', $constraint->maxRatio));
-=======
-                $this->context->addViolation($constraint->maxHeightMessage, array(
-                    '{{ height }}' => $height,
-                    '{{ max_height }}' => $constraint->maxHeight,
-                ));
->>>>>>> bb8d86b7
             }
 
             if ($ratio > $constraint->maxRatio) {
