<?php

/*
 * This file is part of the Symfony package.
 *
 * (c) Fabien Potencier <fabien@symfony.com>
 *
 * For the full copyright and license information, please view the LICENSE
 * file that was distributed with this source code.
 */

namespace Symfony\Component\Validator\Constraints;

<<<<<<< HEAD
use Symfony\Component\Validator\Constraint;
use Symfony\Component\Validator\ConstraintValidator;
use Symfony\Component\Validator\Exception\UnexpectedTypeException;

=======
>>>>>>> 37d1e907
/**
 * @author Bernhard Schussek <bschussek@gmail.com>
 *
 * @api
 */
<<<<<<< HEAD
class TrueValidator extends ConstraintValidator
{
    /**
     * {@inheritdoc}
     */
    public function validate($value, Constraint $constraint)
    {
        if (!$constraint instanceof True) {
            throw new UnexpectedTypeException($constraint, __NAMESPACE__.'\True');
        }

        if (null === $value) {
            return;
        }

        if (true !== $value && 1 !== $value && '1' !== $value) {
            $this->buildViolation($constraint->message)
                ->setParameter('{{ value }}', $this->formatValue($value))
                ->addViolation();
        }
    }
}
=======
class TrueValidator extends IsTrueValidator {}
>>>>>>> 37d1e907
<|MERGE_RESOLUTION|>--- conflicted
+++ resolved
@@ -11,41 +11,9 @@
 
 namespace Symfony\Component\Validator\Constraints;
 
-<<<<<<< HEAD
-use Symfony\Component\Validator\Constraint;
-use Symfony\Component\Validator\ConstraintValidator;
-use Symfony\Component\Validator\Exception\UnexpectedTypeException;
-
-=======
->>>>>>> 37d1e907
 /**
  * @author Bernhard Schussek <bschussek@gmail.com>
  *
  * @api
  */
-<<<<<<< HEAD
-class TrueValidator extends ConstraintValidator
-{
-    /**
-     * {@inheritdoc}
-     */
-    public function validate($value, Constraint $constraint)
-    {
-        if (!$constraint instanceof True) {
-            throw new UnexpectedTypeException($constraint, __NAMESPACE__.'\True');
-        }
-
-        if (null === $value) {
-            return;
-        }
-
-        if (true !== $value && 1 !== $value && '1' !== $value) {
-            $this->buildViolation($constraint->message)
-                ->setParameter('{{ value }}', $this->formatValue($value))
-                ->addViolation();
-        }
-    }
-}
-=======
-class TrueValidator extends IsTrueValidator {}
->>>>>>> 37d1e907
+class TrueValidator extends IsTrueValidator {}