<?xml version="1.0"?>
<xliff version="1.2" xmlns="urn:oasis:names:tc:xliff:document:1.2">
    <file source-language="en" datatype="plaintext" original="file.ext">
        <body>
            <trans-unit id="1">
                <source>This value should be false.</source>
                <target>falseでなければなりません。</target>
            </trans-unit>
            <trans-unit id="2">
                <source>This value should be true.</source>
                <target>trueでなければなりません。</target>
            </trans-unit>
            <trans-unit id="3">
                <source>This value should be of type {{ type }}.</source>
                <target>型は{{ type }}でなければなりません。</target>
            </trans-unit>
            <trans-unit id="4">
                <source>This value should be blank.</source>
                <target>空でなければなりません。</target>
            </trans-unit>
            <trans-unit id="5">
                <source>The value you selected is not a valid choice.</source>
                <target>有効な選択肢ではありません。</target>
            </trans-unit>
            <trans-unit id="6">
                <source>You must select at least {{ limit }} choice.|You must select at least {{ limit }} choices.</source>
                <target>{{ limit }}個以上選択してください。</target>
            </trans-unit>
            <trans-unit id="7">
                <source>You must select at most {{ limit }} choice.|You must select at most {{ limit }} choices.</source>
                <target>{{ limit }}個以内で選択してください。</target>
            </trans-unit>
            <trans-unit id="8">
                <source>One or more of the given values is invalid.</source>
                <target>無効な選択肢が含まれています。</target>
            </trans-unit>
            <trans-unit id="9">
                <source>This field was not expected.</source>
                <target>このフィールドは予期されていませんでした。</target>
            </trans-unit>
            <trans-unit id="10">
                <source>This field is missing.</source>
                <target>このフィールドは、欠落しています。</target>
            </trans-unit>
            <trans-unit id="11">
                <source>This value is not a valid date.</source>
                <target>有効な日付ではありません。</target>
            </trans-unit>
            <trans-unit id="12">
                <source>This value is not a valid datetime.</source>
                <target>有効な日時ではありません。</target>
            </trans-unit>
            <trans-unit id="13">
                <source>This value is not a valid email address.</source>
                <target>有効なメールアドレスではありません。</target>
            </trans-unit>
            <trans-unit id="14">
                <source>The file could not be found.</source>
                <target>ファイルが見つかりません。</target>
            </trans-unit>
            <trans-unit id="15">
                <source>The file is not readable.</source>
                <target>ファイルを読み込めません。</target>
            </trans-unit>
            <trans-unit id="16">
                <source>The file is too large ({{ size }} {{ suffix }}). Allowed maximum size is {{ limit }} {{ suffix }}.</source>
                <target>ファイルのサイズが大きすぎます({{ size }} {{ suffix }})。有効な最大サイズは{{ limit }} {{ suffix }}です。</target>
            </trans-unit>
            <trans-unit id="17">
                <source>The mime type of the file is invalid ({{ type }}). Allowed mime types are {{ types }}.</source>
                <target>ファイルのMIMEタイプが無効です({{ type }})。有効なMIMEタイプは{{ types }}です。</target>
            </trans-unit>
            <trans-unit id="18">
                <source>This value should be {{ limit }} or less.</source>
                <target>{{ limit }}以下でなければなりません。</target>
            </trans-unit>
            <trans-unit id="19">
                <source>This value is too long. It should have {{ limit }} character or less.|This value is too long. It should have {{ limit }} characters or less.</source>
                <target>値が長すぎます。{{ limit }}文字以内でなければなりません。</target>
            </trans-unit>
            <trans-unit id="20">
                <source>This value should be {{ limit }} or more.</source>
                <target>{{ limit }}以上でなければなりません。</target>
            </trans-unit>
            <trans-unit id="21">
                <source>This value is too short. It should have {{ limit }} character or more.|This value is too short. It should have {{ limit }} characters or more.</source>
                <target>値が短すぎます。{{ limit }}文字以上でなければなりません。</target>
            </trans-unit>
            <trans-unit id="22">
                <source>This value should not be blank.</source>
                <target>空であってはなりません。</target>
            </trans-unit>
            <trans-unit id="23">
                <source>This value should not be null.</source>
                <target>nullであってはなりません。</target>
            </trans-unit>
            <trans-unit id="24">
                <source>This value should be null.</source>
                <target>nullでなければなりません。</target>
            </trans-unit>
            <trans-unit id="25">
                <source>This value is not valid.</source>
                <target>有効な値ではありません。</target>
            </trans-unit>
            <trans-unit id="26">
                <source>This value is not a valid time.</source>
                <target>有効な時刻ではありません。</target>
            </trans-unit>
            <trans-unit id="27">
                <source>This value is not a valid URL.</source>
                <target>有効なURLではありません。</target>
            </trans-unit>
            <trans-unit id="31">
                <source>The two values should be equal.</source>
                <target>2つの値が同じでなければなりません。</target>
            </trans-unit>
            <trans-unit id="32">
                <source>The file is too large. Allowed maximum size is {{ limit }} {{ suffix }}.</source>
                <target>ファイルのサイズが大きすぎます。有効な最大サイズは{{ limit }} {{ suffix }}です。</target>
            </trans-unit>
            <trans-unit id="33">
                <source>The file is too large.</source>
                <target>ファイルのサイズが大きすぎます。</target>
            </trans-unit>
            <trans-unit id="34">
                <source>The file could not be uploaded.</source>
                <target>ファイルをアップロードできませんでした。</target>
            </trans-unit>
            <trans-unit id="35">
                <source>This value should be a valid number.</source>
                <target>有効な数字ではありません。</target>
            </trans-unit>
            <trans-unit id="36">
                <source>This file is not a valid image.</source>
                <target>ファイルが画像ではありません。</target>
            </trans-unit>
            <trans-unit id="37">
                <source>This is not a valid IP address.</source>
                <target>有効なIPアドレスではありません。</target>
            </trans-unit>
            <trans-unit id="38">
                <source>This value is not a valid language.</source>
                <target>有効な言語名ではありません。</target>
            </trans-unit>
            <trans-unit id="39">
                <source>This value is not a valid locale.</source>
                <target>有効なロケールではありません。</target>
            </trans-unit>
            <trans-unit id="40">
                <source>This value is not a valid country.</source>
                <target>有効な国名ではありません。</target>
            </trans-unit>
            <trans-unit id="41">
                <source>This value is already used.</source>
                <target>既に使用されています。</target>
            </trans-unit>
            <trans-unit id="42">
                <source>The size of the image could not be detected.</source>
                <target>画像のサイズが検出できません。</target>
            </trans-unit>
            <trans-unit id="43">
                <source>The image width is too big ({{ width }}px). Allowed maximum width is {{ max_width }}px.</source>
                <target>画像の幅が大きすぎます({{ width }}ピクセル)。{{ max_width }}ピクセルまでにしてください。</target>
            </trans-unit>
            <trans-unit id="44">
                <source>The image width is too small ({{ width }}px). Minimum width expected is {{ min_width }}px.</source>
                <target>画像の幅が小さすぎます({{ width }}ピクセル)。{{ min_width }}ピクセル以上にしてください。</target>
            </trans-unit>
            <trans-unit id="45">
                <source>The image height is too big ({{ height }}px). Allowed maximum height is {{ max_height }}px.</source>
                <target>画像の高さが大きすぎます({{ height }}ピクセル)。{{ max_height }}ピクセルまでにしてください。</target>
            </trans-unit>
            <trans-unit id="46">
                <source>The image height is too small ({{ height }}px). Minimum height expected is {{ min_height }}px.</source>
                <target>画像の高さが小さすぎます({{ height }}ピクセル)。{{ min_height }}ピクセル以上にしてください。</target>
            </trans-unit>
            <trans-unit id="47">
                <source>This value should be the user current password.</source>
                <target>ユーザーの現在のパスワードでなければなりません。</target>
            </trans-unit>
            <trans-unit id="48">
                <source>This value should have exactly {{ limit }} character.|This value should have exactly {{ limit }} characters.</source>
                <target>ちょうど{{ limit }}文字でなければなりません。</target>
            </trans-unit>
            <trans-unit id="49">
                <source>The file was only partially uploaded.</source>
                <target>ファイルのアップロードは完全ではありません。</target>
            </trans-unit>
            <trans-unit id="50">
                <source>No file was uploaded.</source>
                <target>ファイルがアップロードされていません。</target>
            </trans-unit>
            <trans-unit id="51">
                <source>No temporary folder was configured in php.ini.</source>
                <target>php.iniで一時フォルダが設定されていません。</target>
            </trans-unit>
            <trans-unit id="52">
                <source>Cannot write temporary file to disk.</source>
                <target>一時ファイルをディスクに書き込むことができません。</target>
            </trans-unit>
            <trans-unit id="53">
                <source>A PHP extension caused the upload to fail.</source>
                <target>PHP拡張によってアップロードに失敗しました。</target>
            </trans-unit>
            <trans-unit id="54">
                <source>This collection should contain {{ limit }} element or more.|This collection should contain {{ limit }} elements or more.</source>
                <target>{{ limit }}個以上の要素を含んでなければいけません。</target>
            </trans-unit>
            <trans-unit id="55">
                <source>This collection should contain {{ limit }} element or less.|This collection should contain {{ limit }} elements or less.</source>
                <target>要素は{{ limit }}個までです。</target>
            </trans-unit>
            <trans-unit id="56">
                <source>This collection should contain exactly {{ limit }} element.|This collection should contain exactly {{ limit }} elements.</source>
                <target>要素はちょうど{{ limit }}個でなければなりません。</target>
            </trans-unit>
            <trans-unit id="57">
                <source>Invalid card number.</source>
                <target>無効なカード番号です。</target>
            </trans-unit>
            <trans-unit id="58">
                <source>Unsupported card type or invalid card number.</source>
                <target>未対応のカード種類又は無効なカード番号です。</target>
            </trans-unit>
            <trans-unit id="59">
                <source>This is not a valid International Bank Account Number (IBAN).</source>
                <target>有効なIBANコードではありません。</target>
            </trans-unit>
            <trans-unit id="60">
                <source>This value is not a valid ISBN-10.</source>
                <target>有効なISBN-10コードではありません。</target>
            </trans-unit>
            <trans-unit id="61">
                <source>This value is not a valid ISBN-13.</source>
                <target>有効なISBN-13コードではありません。</target>
            </trans-unit>
            <trans-unit id="62">
                <source>This value is neither a valid ISBN-10 nor a valid ISBN-13.</source>
                <target>有効なISBN-10コード又はISBN-13コードではありません。</target>
            </trans-unit>
            <trans-unit id="63">
                <source>This value is not a valid ISSN.</source>
                <target>有効なISSNコードではありません。</target>
            </trans-unit>
            <trans-unit id="64">
                <source>This value is not a valid currency.</source>
                <target>有効な貨幣ではありません。</target>
            </trans-unit>
            <trans-unit id="65">
                <source>This value should be equal to {{ compared_value }}.</source>
                <target>{{ compared_value }}と等しくなければなりません。</target>
            </trans-unit>
            <trans-unit id="66">
                <source>This value should be greater than {{ compared_value }}.</source>
                <target>{{ compared_value }}より大きくなければなりません。</target>
            </trans-unit>
            <trans-unit id="67">
                <source>This value should be greater than or equal to {{ compared_value }}.</source>
                <target>{{ compared_value }}以上でなければなりません。</target>
            </trans-unit>
            <trans-unit id="68">
                <source>This value should be identical to {{ compared_value_type }} {{ compared_value }}.</source>
                <target>{{ compared_value_type }}としての{{ compared_value }}と等しくなければなりません。</target>
            </trans-unit>
            <trans-unit id="69">
                <source>This value should be less than {{ compared_value }}.</source>
                <target>{{ compared_value }}未満でなければなりません。</target>
            </trans-unit>
            <trans-unit id="70">
                <source>This value should be less than or equal to {{ compared_value }}.</source>
                <target>{{ compared_value }}以下でなければなりません。</target>
            </trans-unit>
            <trans-unit id="71">
                <source>This value should not be equal to {{ compared_value }}.</source>
                <target>{{ compared_value }}と等しくてはいけません。</target>
            </trans-unit>
            <trans-unit id="72">
                <source>This value should not be identical to {{ compared_value_type }} {{ compared_value }}.</source>
                <target>{{ compared_value_type }}としての{{ compared_value }}と等しくてはいけません。</target>
            </trans-unit>
            <trans-unit id="73">
                <source>The image ratio is too big ({{ ratio }}). Allowed maximum ratio is {{ max_ratio }}.</source>
                <target>画像のアスペクト比が大きすぎます({{ ratio }})。{{ max_ratio }}までにしてください。</target>
            </trans-unit>
            <trans-unit id="74">
                <source>The image ratio is too small ({{ ratio }}). Minimum ratio expected is {{ min_ratio }}.</source>
                <target>画像のアスペクト比が小さすぎます({{ ratio }})。{{ min_ratio }}以上にしてください。</target>
            </trans-unit>
            <trans-unit id="75">
                <source>The image is square ({{ width }}x{{ height }}px). Square images are not allowed.</source>
                <target>画像が正方形になっています({{ width }}x{{ height }}ピクセル)。正方形の画像は許可されていません。</target>
            </trans-unit>
            <trans-unit id="76">
                <source>The image is landscape oriented ({{ width }}x{{ height }}px). Landscape oriented images are not allowed.</source>
                <target>画像が横向きになっています({{ width }}x{{ height }}ピクセル)。横向きの画像は許可されていません。</target>
            </trans-unit>
            <trans-unit id="77">
                <source>The image is portrait oriented ({{ width }}x{{ height }}px). Portrait oriented images are not allowed.</source>
                <target>画像が縦向きになっています({{ width }}x{{ height }}ピクセル)。縦向きの画像は許可されていません。</target>
            </trans-unit>
            <trans-unit id="78">
                <source>An empty file is not allowed.</source>
                <target>空のファイルは許可されていません。</target>
            </trans-unit>
            <trans-unit id="79">
                <source>The host could not be resolved.</source>
                <target>ホストを解決できませんでした。</target>
            </trans-unit>
<<<<<<< HEAD
=======
            <trans-unit id="80">
                <source>This value does not match the expected {{ charset }} charset.</source>
                <target>この値は予期される文字コード（{{ charset }}）と異なります。</target>
            </trans-unit>
>>>>>>> 9431392d
        </body>
    </file>
</xliff><|MERGE_RESOLUTION|>--- conflicted
+++ resolved
@@ -306,13 +306,10 @@
                 <source>The host could not be resolved.</source>
                 <target>ホストを解決できませんでした。</target>
             </trans-unit>
-<<<<<<< HEAD
-=======
             <trans-unit id="80">
                 <source>This value does not match the expected {{ charset }} charset.</source>
                 <target>この値は予期される文字コード（{{ charset }}）と異なります。</target>
             </trans-unit>
->>>>>>> 9431392d
         </body>
     </file>
 </xliff>